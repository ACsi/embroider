--- conflicted
+++ resolved
@@ -9,11 +9,7 @@
     "jsdom": "^16.2.2",
     "lodash": "^4.17.20",
     "qunit": "^2.16.0",
-<<<<<<< HEAD
     "scenario-tester": "1.0.3-alpha.1",
-=======
-    "scenario-tester": "^1.0.2",
->>>>>>> 6198dfe2
     "ts-node": "^9.1.1"
   },
   "scripts": {
