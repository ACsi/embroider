--- conflicted
+++ resolved
@@ -9,11 +9,7 @@
     "compile": "tsc",
     "lint": "eslint . --ext=js,ts --cache",
     "clean": "git clean -x -f",
-<<<<<<< HEAD
-    "node-test": "qunit packages/compat/tests packages/core/tests packages/macros/tests packages/webpack/tests",
-=======
-    "node-test": "qunit packages/*/tests --require ./test-packages/support/qunit-jest-shim.js",
->>>>>>> 1150b03a
+    "node-test": "qunit packages/compat/tests packages/core/tests packages/macros/tests packages/webpack/tests --require ./test-packages/support/qunit-jest-shim.js",
     "test": "jest"
   },
   "devDependencies": {
