--- conflicted
+++ resolved
@@ -33,7 +33,6 @@
     {
       "type": "node",
       "request": "launch",
-<<<<<<< HEAD
       "name": "Build pemberly-example-web",
       "program": "${workspaceFolder}/../pemberly-example-web_trunk/node_modules/.bin/ember",
       "cwd": "${workspaceFolder}/../pemberly-example-web_trunk",
@@ -56,14 +55,18 @@
       "env": {
         "JOBS": "1",
         "STAGE2_ONLY": "true"
-=======
+      },
+      "outputCapture": "std"
+    },
+    {
+      "type": "node",
+      "request": "launch",
       "name": "Build fastboot-app",
       "program": "${workspaceFolder}/node_modules/.bin/ember",
       "cwd": "${workspaceFolder}/test-packages/fastboot-app",
       "args": ["build"],
       "env": {
         "JOBS": "1"
->>>>>>> 46f17989
       },
       "outputCapture": "std"
     },
