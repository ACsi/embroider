--- conflicted
+++ resolved
@@ -1,12 +1,6 @@
 import { parse, TransformOptions } from '@babel/core';
 import traverse, { NodePath } from '@babel/traverse';
-import {
-  ExportNamedDeclaration,
-  ExportDefaultDeclaration,
-  isVariableDeclaration,
-  isIdentifier,
-  Identifier,
-} from '@babel/types';
+import { ExportNamedDeclaration, ExportDefaultDeclaration, isVariableDeclaration, isIdentifier } from '@babel/types';
 import assertNever from 'assert-never';
 
 export function describeExports(
@@ -26,19 +20,12 @@
         switch (spec.type) {
           case 'ExportSpecifier':
           case 'ExportNamespaceSpecifier':
-<<<<<<< HEAD
-            if ((spec.exported as Identifier).name === 'default') {
-              hasDefaultExport = true;
-            } else {
-              names.add((spec.exported as Identifier).name);
-=======
             const name = spec.exported.type === 'Identifier' ? spec.exported.name : spec.exported.value;
 
             if (name === 'default') {
               hasDefaultExport = true;
             } else {
               names.add(name);
->>>>>>> ade11331
             }
             break;
           case 'ExportDefaultSpecifier':
