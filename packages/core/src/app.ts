import {
  AddonMeta,
  AppMeta,
  Package,
  AddonPackage,
  explicitRelative,
  extensionsPattern,
  PackageInfo,
} from '@embroider/shared-internals';
import { OutputPaths } from './wait-for-trees';
import { compile } from './js-handlebars';
import resolve from 'resolve';
import { Memoize } from 'typescript-memoize';
import { copySync, ensureDirSync, readJSONSync, statSync, unlinkSync, writeFileSync } from 'fs-extra';
import { dirname, join, resolve as resolvePath, sep } from 'path';
import { debug, warn } from './messages';
import sortBy from 'lodash/sortBy';
import flatten from 'lodash/flatten';
import AppDiffer from './app-differ';
import { PreparedEmberHTML } from './ember-html';
import { Asset, EmberAsset, ImplicitAssetPaths, InMemoryAsset, OnDiskAsset } from './asset';
import assertNever from 'assert-never';
import SourceMapConcat from 'fast-sourcemap-concat';
import Options from './options';
import { MacrosConfig } from '@embroider/macros/src/node';
import { PluginItem, TransformOptions } from '@babel/core';
import { makePortable } from './portable-babel-config';
import { TemplateCompilerPlugins } from '.';
import type { NodeTemplateCompilerParams } from './template-compiler-node';
import { Resolver } from './resolver';
import { Options as AdjustImportsOptions } from './babel-plugin-adjust-imports';
import { mangledEngineRoot } from './engine-mangler';
import { AppFiles, Engine, EngineSummary, RouteFiles } from './app-files';
import partition from 'lodash/partition';
import mergeWith from 'lodash/mergeWith';
import cloneDeep from 'lodash/cloneDeep';
import { PortableHint, maybeNodeModuleVersion } from './portable';
import escapeRegExp from 'escape-string-regexp';
import { getEmberExports } from './load-ember-template-compiler';
import type { Options as InlinePrecompileOptions } from 'babel-plugin-ember-template-compilation';
import type { Options as ColocationOptions } from '@embroider/shared-internals/src/template-colocation-plugin';

export type EmberENV = unknown;

/*
  This interface is the boundary between the general-purpose build system in
  AppBuilder and the messy specifics of apps.

    - CompatAppAdapter in `@embroider/compat` implements this interface for
      building based of a legacy ember-cli EmberApp instance
    - We will want to make a different class that implements this interface for
      building apps that don't need an EmberApp instance at all (presumably
      because they opt into new authoring standards.
*/
export interface AppAdapter<TreeNames> {
  // the set of all addon packages that are active (recursive)
  readonly allActiveAddons: AddonPackage[];

  // the direct active addon dependencies of a given package
  activeAddonChildren(pkg: Package): AddonPackage[];

  // path to the directory where the app's own Javascript lives. Doesn't include
  // any files copied out of addons, we take care of that generically in
  // AppBuilder.
  appJSSrcDir(treePaths: OutputPaths<TreeNames>): string;

  // path to the directory where the app's own Fastboot-only Javascript lives.
  // Doesn't include any files copied out of addons, we take care of that
  // generically in AppBuilder.
  fastbootJSSrcDir(treePaths: OutputPaths<TreeNames>): string | undefined;

  // this is where you declare what assets must be in the final output
  // (especially index.html, tests/index.html, and anything from your classic
  // public tree).
  assets(treePaths: OutputPaths<TreeNames>): Asset[];

  // whether the ember app should boot itself automatically
  autoRun(): boolean;

  // custom app-boot logic when the autoRun is set to false
  appBoot(): string | undefined;

  // the ember app's main module
  mainModule(): string;

  // the configuration that will get passed into the ember app's main module.
  // This traditionally comes from the `APP` property returned by
  // config/environment.js.
  mainModuleConfig(): unknown;

  // The namespace for the app's own modules at runtime.
  //
  // (For apps, we _do_ still allow this to be arbitrary. This is in contrast
  // with _addons_, which absolutley must use their real NPM package name as
  // their modulePrefix.)
  modulePrefix(): string;

  // The module prefix when pods file layout is used
  podModulePrefix(): string | undefined;

  // The public URL at which your app will be served.
  rootURL(): string;

  // The path to ember's template compiler source
  templateCompilerPath(): string;

  // Path to a build-time Resolver module to be used during template
  // compilation.
  templateResolver(): Resolver;

  // describes the special module naming rules that we need to achieve
  // compatibility
  adjustImportsOptions(): AdjustImportsOptions;

  adjustImportsOptionsPath(): string;

  // The template preprocessor plugins that are configured in the app.
  htmlbarsPlugins(): TemplateCompilerPlugins;

  // the app's preferred babel config. No need to worry about making it portable
  // yet, we will do that for you.
  babelConfig(): TransformOptions;

  // the babel version that works with your babelConfig.
  babelMajorVersion(): 7;

  // The environment settings used to control Ember itself. In a classic app,
  // this comes from the EmberENV property returned by config/environment.js.
  emberENV(): EmberENV;

  // when true, the app's own code is understood to already follow v2 standards.
  // For example, all imports of templates have an explicit `hbs` extension, and
  // all imports of your own package use relative imports instead of you rown
  // name. When false, your code is treated more leniently and you get the
  // auto-upgraded behaviors that v1 addons also get.
  strictV2Format(): boolean;

  // list of directories that point to the roots of addon packages that are
  // under active development
  developingAddons(): string[];

  // development, test, or production
  env: string;
}

export function excludeDotFiles(files: string[]) {
  return files.filter(file => !file.startsWith('.') && !file.includes('/.'));
}

export const CACHE_BUSTING_PLUGIN = {
  path: require.resolve('@embroider/shared-internals/src/babel-plugin-cache-busting.js'),
  version: readJSONSync(`${__dirname}/../package.json`).version,
};

export function addCachablePlugin(babelConfig: TransformOptions) {
  if (Array.isArray(babelConfig.plugins) && babelConfig.plugins.length > 0) {
    const plugins = Object.create(null);
    plugins[CACHE_BUSTING_PLUGIN.path] = CACHE_BUSTING_PLUGIN.version;

    for (const plugin of babelConfig.plugins) {
      let absolutePathToPlugin: string;
      if (Array.isArray(plugin) && typeof plugin[0] === 'string') {
        absolutePathToPlugin = plugin[0] as string;
      } else if (typeof plugin === 'string') {
        absolutePathToPlugin = plugin;
      } else {
        throw new Error(`[Embroider] a babel plugin without an absolute path was from: ${plugin}`);
      }

      plugins[absolutePathToPlugin] = maybeNodeModuleVersion(absolutePathToPlugin);
    }

    babelConfig.plugins.push([
      CACHE_BUSTING_PLUGIN.path,
      {
        plugins,
      },
    ]);
  }
}

class ParsedEmberAsset {
  kind: 'parsed-ember' = 'parsed-ember';
  relativePath: string;
  fileAsset: EmberAsset;
  html: PreparedEmberHTML;

  constructor(asset: EmberAsset) {
    this.fileAsset = asset;
    this.html = new PreparedEmberHTML(asset);
    this.relativePath = asset.relativePath;
  }

  validFor(other: EmberAsset) {
    return this.fileAsset.mtime === other.mtime && this.fileAsset.size === other.size;
  }
}

class BuiltEmberAsset {
  kind: 'built-ember' = 'built-ember';
  relativePath: string;
  parsedAsset: ParsedEmberAsset;
  source: string;

  constructor(asset: ParsedEmberAsset) {
    this.parsedAsset = asset;
    this.source = asset.html.dom.serialize();
    this.relativePath = asset.relativePath;
  }
}

class ConcatenatedAsset {
  kind: 'concatenated-asset' = 'concatenated-asset';
  constructor(
    public relativePath: string,
    public sources: (OnDiskAsset | InMemoryAsset)[],
    private resolvableExtensions: RegExp
  ) {}
  get sourcemapPath() {
    return this.relativePath.replace(this.resolvableExtensions, '') + '.map';
  }
}

type InternalAsset = OnDiskAsset | InMemoryAsset | BuiltEmberAsset | ConcatenatedAsset;

export class AppBuilder<TreeNames> {
  // for each relativePath, an Asset we have already emitted
  private assets: Map<string, InternalAsset> = new Map();

  constructor(
    private root: string,
    private app: Package,
    private adapter: AppAdapter<TreeNames>,
    private options: Required<Options>,
    private macrosConfig: MacrosConfig
  ) {
    // this uses globalConfig because it's a way for packages to ask "is
    // Embroider doing this build?". So it's necessarily global, not scoped to
    // any subgraph of dependencies.
    macrosConfig.setGlobalConfig(__filename, `@embroider/core`, {
      // this is hard-coded to true because it literally means "embroider is
      // building this Ember app". You can see non-true when using the Embroider
      // macros in a classic build.
      active: true,
    });
  }

  private scriptPriority(pkg: Package) {
    switch (pkg.name) {
      case 'loader.js':
        return 0;
      case 'ember-source':
        return 10;
      default:
        return 1000;
    }
  }

  @Memoize()
  private get resolvableExtensionsPattern(): RegExp {
    return extensionsPattern(this.adapter.adjustImportsOptions().resolvableExtensions);
  }

  private impliedAssets(
    type: keyof ImplicitAssetPaths,
    engine: Engine,
    emberENV?: EmberENV
  ): (OnDiskAsset | InMemoryAsset)[] {
    let result: (OnDiskAsset | InMemoryAsset)[] = this.impliedAddonAssets(type, engine).map(
      (sourcePath: string): OnDiskAsset => {
        let stats = statSync(sourcePath);
        return {
          kind: 'on-disk',
          relativePath: explicitRelative(this.root, sourcePath),
          sourcePath,
          mtime: stats.mtimeMs,
          size: stats.size,
        };
      }
    );

    if (type === 'implicit-scripts') {
      result.unshift({
        kind: 'in-memory',
        relativePath: '_testing_prefix_.js',
        source: `var runningTests=false;`,
      });

      result.unshift({
        kind: 'in-memory',
        relativePath: '_ember_env_.js',
        source: `window.EmberENV={ ...(window.EmberENV || {}), ...${JSON.stringify(emberENV, null, 2)} };`,
      });

      result.push({
        kind: 'in-memory',
        relativePath: '_loader_.js',
        source: `loader.makeDefaultExport=false;`,
      });
    }

    if (type === 'implicit-test-scripts') {
      // this is the traditional test-support-suffix.js
      result.push({
        kind: 'in-memory',
        relativePath: '_testing_suffix_.js',
        source: `
        var runningTests=true;
        if (typeof Testem !== 'undefined' && (typeof QUnit !== 'undefined' || typeof Mocha !== 'undefined')) {
          Testem.hookIntoTestFramework();
        }`,
      });

      // whether or not anybody was actually using @embroider/macros
      // explicitly as an addon, we ensure its test-support file is always
      // present.
      if (!result.find(s => s.kind === 'on-disk' && s.sourcePath.endsWith('embroider-macros-test-support.js'))) {
        result.unshift({
          kind: 'on-disk',
          sourcePath: require.resolve('@embroider/macros/src/vendor/embroider-macros-test-support'),
          mtime: 0,
          size: 0,
          relativePath: 'embroider-macros-test-support.js',
        });
      }
    }

    return result;
  }

  private impliedAddonAssets(type: keyof ImplicitAssetPaths, engine: Engine): string[] {
    let result: Array<string> = [];
    for (let addon of sortBy(Array.from(engine.addons), this.scriptPriority.bind(this))) {
      let implicitScripts = addon.meta[type];
      if (implicitScripts) {
        let styles = [];
        let options = { basedir: addon.root };
        for (let mod of implicitScripts) {
          if (type === 'implicit-styles') {
            // exclude engines because they will handle their own css importation
            if (!addon.isLazyEngine()) {
              styles.push(resolve.sync(mod, options));
            }
          } else {
            result.push(resolve.sync(mod, options));
          }
        }
        if (styles.length) {
          result = [...styles, ...result];
        }
      }
    }
    return result;
  }

  // unlike our full config, this one just needs to know how to parse all the
  // syntax our app can contain.
  @Memoize()
  private babelParserConfig(): TransformOptions {
    let babel = cloneDeep(this.adapter.babelConfig());

    if (!babel.plugins) {
      babel.plugins = [];
    }

    // Our stage3 code is always allowed to use dynamic import. We may emit it
    // ourself when splitting routes.
    babel.plugins.push(require.resolve('@babel/plugin-syntax-dynamic-import'));
    return babel;
  }

  @Memoize()
  private babelConfig(templateCompilerParams: NodeTemplateCompilerParams, appFiles: Engine[]) {
    let babel = cloneDeep(this.adapter.babelConfig());

    if (!babel.plugins) {
      babel.plugins = [];
    }

    // Our stage3 code is always allowed to use dynamic import. We may emit it
    // ourself when splitting routes.
    babel.plugins.push(require.resolve('@babel/plugin-syntax-dynamic-import'));

    // https://github.com/webpack/webpack/issues/12154
    babel.plugins.push(require.resolve('./rename-require-plugin'));

<<<<<<< HEAD
    if (this.adapter.adjustImportsOptions().emberNeedsModulesPolyfill) {
      // on older ember versions that need the modules-api-polyfill, we use our
      // bespoke inline template compiler plugin.
      babel.plugins.push([
        join(__dirname, 'babel-plugin-inline-hbs-node.js'),
        {
          templateCompiler: templateCompilerParams,
          stage: 3,
        } as InlineBabelParams,
      ]);
    } else {
      // on newer ember versions that don't need the modules-api-polyfill, we
      // can compose with the newer babel-plugin-ember-template-compilation, and
      // use a simpler plugin that only needs to handle inserting discovered
      // dependencies.
      babel.plugins.push([
        join(__dirname, '../src/babel-plugin-inline-hbs-deps-node.js'),
        { templateCompiler: templateCompilerParams },
      ]);
      let etcOptions: InlinePrecompileOptions = {
        compilerPath: join(__dirname, '../src/babel-plugin-inline-hbs-deps-node.js'),
      };
      babel.plugins.push([require.resolve('babel-plugin-ember-template-compilation'), etcOptions]);
    }
=======
    babel.plugins.push([
      join(__dirname, '../src/babel-plugin-inline-hbs-deps-node.js'),
      { templateCompiler: templateCompilerParams },
    ]);
    babel.plugins.push([
      require.resolve('babel-plugin-ember-template-compilation'),
      {
        precompilerPath: join(__dirname, '../src/babel-plugin-inline-hbs-deps-node.js'),
      } as InlinePrecompileOptions,
    ]);
>>>>>>> cf998de8

    // this is @embroider/macros configured for full stage3 resolution
    babel.plugins.push(...this.macrosConfig.babelPluginConfig());

    let colocationOptions: ColocationOptions = {
      packageGuard: true,
      appRoot: this.root,
    };
    babel.plugins.push([
      require.resolve('@embroider/shared-internals/src/template-colocation-plugin'),
      colocationOptions,
    ]);

    babel.plugins.push(this.adjustImportsPlugin(appFiles));

    // we can use globally shared babel runtime by default
    babel.plugins.push([
      require.resolve('@babel/plugin-transform-runtime'),
      { absoluteRuntime: __dirname, useESModules: true, regenerator: false },
    ]);

    const portable = makePortable(babel, { basedir: this.root }, this.portableHints);
    addCachablePlugin(portable.config);
    return portable;
  }

  private adjustImportsPlugin(engines: Engine[]): PluginItem {
    let relocatedFiles: AdjustImportsOptions['relocatedFiles'] = {};
    for (let { destPath, appFiles } of engines) {
      for (let [relativePath, originalPath] of appFiles.relocatedFiles) {
        relocatedFiles[join(destPath, relativePath)] = originalPath;
      }
    }
    let relocatedFilesPath = join(this.root, '_relocated_files.json');
    writeFileSync(relocatedFilesPath, JSON.stringify({ relocatedFiles }));
    return [
      require.resolve('./babel-plugin-adjust-imports'),
      {
        adjustImportsOptionsPath: this.adapter.adjustImportsOptionsPath(),
        relocatedFilesPath,
      },
    ];
  }

  private insertEmberApp(
    asset: ParsedEmberAsset,
    appFiles: Engine[],
    prepared: Map<string, InternalAsset>,
    emberENV: EmberENV
  ) {
    let html = asset.html;

    if (this.fastbootConfig) {
      // ignore scripts like ember-cli-livereload.js which are not really associated with
      // "the app".
      let ignoreScripts = html.dom.window.document.querySelectorAll('script');
      ignoreScripts.forEach(script => {
        script.setAttribute('data-fastboot-ignore', '');
      });
    }

    // our tests entrypoint already includes a correct module dependency on the
    // app, so we only insert the app when we're not inserting tests
    if (!asset.fileAsset.includeTests) {
      let appJS = this.topAppJSAsset(appFiles, prepared);
      html.insertScriptTag(html.javascript, appJS.relativePath, { type: 'module' });
    }

    if (this.fastbootConfig) {
      // any extra fastboot app files get inserted into our html.javascript
      // section, after the app has been inserted.
      for (let script of this.fastbootConfig.extraAppFiles) {
        html.insertScriptTag(html.javascript, script, { tag: 'fastboot-script' });
      }
    }

    html.insertStyleLink(html.styles, `assets/${this.app.name}.css`);

    const parentEngine = appFiles.find(e => !e.parent) as Engine;
    let vendorJS = this.implicitScriptsAsset(prepared, parentEngine, emberENV);
    if (vendorJS) {
      html.insertScriptTag(html.implicitScripts, vendorJS.relativePath);
    }

    if (this.fastbootConfig) {
      // any extra fastboot vendor files get inserted into our
      // html.implicitScripts section, after the regular implicit script
      // (vendor.js) have been inserted.
      for (let script of this.fastbootConfig.extraVendorFiles) {
        html.insertScriptTag(html.implicitScripts, script, { tag: 'fastboot-script' });
      }
    }

    let implicitStyles = this.implicitStylesAsset(prepared, parentEngine);
    if (implicitStyles) {
      html.insertStyleLink(html.implicitStyles, implicitStyles.relativePath);
    }

    if (!asset.fileAsset.includeTests) {
      return;
    }

    // Test-related assets happen below this point

    let testJS = this.testJSEntrypoint(appFiles, prepared);
    html.insertScriptTag(html.testJavascript, testJS.relativePath, { type: 'module' });

    let implicitTestScriptsAsset = this.implicitTestScriptsAsset(prepared, parentEngine);
    if (implicitTestScriptsAsset) {
      html.insertScriptTag(html.implicitTestScripts, implicitTestScriptsAsset.relativePath);
    }

    let implicitTestStylesAsset = this.implicitTestStylesAsset(prepared, parentEngine);
    if (implicitTestStylesAsset) {
      html.insertStyleLink(html.implicitTestStyles, implicitTestStylesAsset.relativePath);
    }
  }

  private implicitScriptsAsset(
    prepared: Map<string, InternalAsset>,
    application: Engine,
    emberENV: EmberENV
  ): InternalAsset | undefined {
    let asset = prepared.get('assets/vendor.js');
    if (!asset) {
      let implicitScripts = this.impliedAssets('implicit-scripts', application, emberENV);
      if (implicitScripts.length > 0) {
        asset = new ConcatenatedAsset('assets/vendor.js', implicitScripts, this.resolvableExtensionsPattern);
        prepared.set(asset.relativePath, asset);
      }
    }
    return asset;
  }

  private implicitStylesAsset(prepared: Map<string, InternalAsset>, application: Engine): InternalAsset | undefined {
    let asset = prepared.get('assets/vendor.css');
    if (!asset) {
      let implicitStyles = this.impliedAssets('implicit-styles', application);
      if (implicitStyles.length > 0) {
        // we reverse because we want the synthetic vendor style at the top
        asset = new ConcatenatedAsset('assets/vendor.css', implicitStyles.reverse(), this.resolvableExtensionsPattern);
        prepared.set(asset.relativePath, asset);
      }
    }
    return asset;
  }

  private implicitTestScriptsAsset(
    prepared: Map<string, InternalAsset>,
    application: Engine
  ): InternalAsset | undefined {
    let testSupportJS = prepared.get('assets/test-support.js');
    if (!testSupportJS) {
      let implicitTestScripts = this.impliedAssets('implicit-test-scripts', application);
      if (implicitTestScripts.length > 0) {
        testSupportJS = new ConcatenatedAsset(
          'assets/test-support.js',
          implicitTestScripts,
          this.resolvableExtensionsPattern
        );
        prepared.set(testSupportJS.relativePath, testSupportJS);
      }
    }
    return testSupportJS;
  }

  private implicitTestStylesAsset(
    prepared: Map<string, InternalAsset>,
    application: Engine
  ): InternalAsset | undefined {
    let asset = prepared.get('assets/test-support.css');
    if (!asset) {
      let implicitTestStyles = this.impliedAssets('implicit-test-styles', application);
      if (implicitTestStyles.length > 0) {
        asset = new ConcatenatedAsset('assets/test-support.css', implicitTestStyles, this.resolvableExtensionsPattern);
        prepared.set(asset.relativePath, asset);
      }
    }
    return asset;
  }

  // recurse to find all active addons that don't cross an engine boundary.
  // Inner engines themselves will be returned, but not those engines' children.
  // The output set's insertion order is the proper ember-cli compatible
  // ordering of the addons.
  private findActiveAddons(pkg: Package, engine: EngineSummary, isChild = false): void {
    for (let child of this.adapter.activeAddonChildren(pkg)) {
      if (!child.isEngine()) {
        this.findActiveAddons(child, engine, true);
      }
      engine.addons.add(child);
    }
    // ensure addons are applied in the correct order, if set (via @embroider/compat/v1-addon)
    if (!isChild) {
      engine.addons = new Set(
        [...engine.addons].sort((a, b) => {
          return (a.meta['order-index'] || 0) - (b.meta['order-index'] || 0);
        })
      );
    }
  }

  private partitionEngines(appJSPath: string): EngineSummary[] {
    let queue: EngineSummary[] = [
      {
        package: this.app,
        addons: new Set(),
        parent: undefined,
        sourcePath: appJSPath,
        destPath: this.root,
        modulePrefix: this.modulePrefix,
        appRelativePath: '.',
      },
    ];
    let done: EngineSummary[] = [];
    let seenEngines: Set<Package> = new Set();
    while (true) {
      let current = queue.shift();
      if (!current) {
        break;
      }
      this.findActiveAddons(current.package, current);
      for (let addon of current.addons) {
        if (addon.isEngine() && !seenEngines.has(addon)) {
          seenEngines.add(addon);
          queue.push({
            package: addon,
            addons: new Set(),
            parent: current,
            sourcePath: mangledEngineRoot(addon),
            destPath: addon.root,
            modulePrefix: addon.name,
            appRelativePath: explicitRelative(this.root, addon.root),
          });
        }
      }
      done.push(current);
    }
    return done;
  }

  @Memoize()
  private get activeFastboot() {
    return this.adapter.activeAddonChildren(this.app).find(a => a.name === 'ember-cli-fastboot');
  }

  @Memoize()
  private get fastbootConfig():
    | { packageJSON: PackageInfo; extraAppFiles: string[]; extraVendorFiles: string[] }
    | undefined {
    if (this.activeFastboot) {
      // this is relying on work done in stage1 by @embroider/compat/src/compat-adapters/ember-cli-fastboot.ts
      let packageJSON = readJSONSync(join(this.activeFastboot.root, '_fastboot_', 'package.json'));
      let { extraAppFiles, extraVendorFiles } = packageJSON['embroider-fastboot'];
      delete packageJSON['embroider-fastboot'];
      extraVendorFiles.push('assets/embroider_macros_fastboot_init.js');
      return { packageJSON, extraAppFiles, extraVendorFiles };
    }
  }

  private appDiffers: { differ: AppDiffer; engine: EngineSummary }[] | undefined;

  private updateAppJS(inputPaths: OutputPaths<TreeNames>): Engine[] {
    let appJSPath = this.adapter.appJSSrcDir(inputPaths);
    if (!this.appDiffers) {
      let engines = this.partitionEngines(appJSPath);
      this.appDiffers = engines.map(engine => {
        let differ: AppDiffer;
        if (this.activeFastboot) {
          differ = new AppDiffer(
            engine.destPath,
            engine.sourcePath,
            [...engine.addons],
            true,
            this.adapter.fastbootJSSrcDir(inputPaths),
            this.babelParserConfig()
          );
        } else {
          differ = new AppDiffer(engine.destPath, engine.sourcePath, [...engine.addons]);
        }
        return {
          differ,
          engine,
        };
      });
    }
    // this is in reverse order because we need deeper engines to update before
    // their parents, because they aren't really valid packages until they
    // update, and their parents will go looking for their own `app-js` content.
    this.appDiffers
      .slice()
      .reverse()
      .forEach(a => a.differ.update());
    return this.appDiffers.map(a => {
      return Object.assign({}, a.engine, {
        appFiles: new AppFiles(a.differ, this.resolvableExtensionsPattern, this.adapter.podModulePrefix()),
      });
    });
  }

  private prepareAsset(asset: Asset, appFiles: Engine[], prepared: Map<string, InternalAsset>, emberENV: EmberENV) {
    if (asset.kind === 'ember') {
      let prior = this.assets.get(asset.relativePath);
      let parsed: ParsedEmberAsset;
      if (prior && prior.kind === 'built-ember' && prior.parsedAsset.validFor(asset)) {
        // we can reuse the parsed html
        parsed = prior.parsedAsset;
        parsed.html.clear();
      } else {
        parsed = new ParsedEmberAsset(asset);
      }
      this.insertEmberApp(parsed, appFiles, prepared, emberENV);
      prepared.set(asset.relativePath, new BuiltEmberAsset(parsed));
    } else {
      prepared.set(asset.relativePath, asset);
    }
  }

  private prepareAssets(requestedAssets: Asset[], appFiles: Engine[], emberENV: EmberENV): Map<string, InternalAsset> {
    let prepared: Map<string, InternalAsset> = new Map();
    for (let asset of requestedAssets) {
      this.prepareAsset(asset, appFiles, prepared, emberENV);
    }
    return prepared;
  }

  private assetIsValid(asset: InternalAsset, prior: InternalAsset | undefined): boolean {
    if (!prior) {
      return false;
    }
    switch (asset.kind) {
      case 'on-disk':
        return prior.kind === 'on-disk' && prior.size === asset.size && prior.mtime === asset.mtime;
      case 'in-memory':
        return prior.kind === 'in-memory' && stringOrBufferEqual(prior.source, asset.source);
      case 'built-ember':
        return prior.kind === 'built-ember' && prior.source === asset.source;
      case 'concatenated-asset':
        return (
          prior.kind === 'concatenated-asset' &&
          prior.sources.length === asset.sources.length &&
          prior.sources.every((priorFile, index) => {
            let newFile = asset.sources[index];
            return this.assetIsValid(newFile, priorFile);
          })
        );
    }
  }

  private updateOnDiskAsset(asset: OnDiskAsset) {
    let destination = join(this.root, asset.relativePath);
    ensureDirSync(dirname(destination));
    copySync(asset.sourcePath, destination, { dereference: true });
  }

  private updateInMemoryAsset(asset: InMemoryAsset) {
    let destination = join(this.root, asset.relativePath);
    ensureDirSync(dirname(destination));
    writeFileSync(destination, asset.source, 'utf8');
  }

  private updateBuiltEmberAsset(asset: BuiltEmberAsset) {
    let destination = join(this.root, asset.relativePath);
    ensureDirSync(dirname(destination));
    writeFileSync(destination, asset.source, 'utf8');
  }

  private async updateConcatenatedAsset(asset: ConcatenatedAsset) {
    let concat = new SourceMapConcat({
      outputFile: join(this.root, asset.relativePath),
      mapCommentType: asset.relativePath.endsWith('.js') ? 'line' : 'block',
      baseDir: this.root,
    });
    if (process.env.EMBROIDER_CONCAT_STATS) {
      let MeasureConcat = (await import('./measure-concat')).default;
      concat = new MeasureConcat(asset.relativePath, concat, this.root);
    }
    for (let source of asset.sources) {
      switch (source.kind) {
        case 'on-disk':
          concat.addFile(explicitRelative(this.root, source.sourcePath));
          break;
        case 'in-memory':
          if (typeof source.source !== 'string') {
            throw new Error(`attempted to concatenated a Buffer-backed in-memory asset`);
          }
          concat.addSpace(source.source);
          break;
        default:
          assertNever(source);
      }
    }
    await concat.end();
  }

  private async updateAssets(requestedAssets: Asset[], appFiles: Engine[], emberENV: EmberENV) {
    let assets = this.prepareAssets(requestedAssets, appFiles, emberENV);
    for (let asset of assets.values()) {
      if (this.assetIsValid(asset, this.assets.get(asset.relativePath))) {
        continue;
      }
      debug('rebuilding %s', asset.relativePath);
      switch (asset.kind) {
        case 'on-disk':
          this.updateOnDiskAsset(asset);
          break;
        case 'in-memory':
          this.updateInMemoryAsset(asset);
          break;
        case 'built-ember':
          this.updateBuiltEmberAsset(asset);
          break;
        case 'concatenated-asset':
          await this.updateConcatenatedAsset(asset);
          break;
        default:
          assertNever(asset);
      }
    }
    for (let oldAsset of this.assets.values()) {
      if (!assets.has(oldAsset.relativePath)) {
        unlinkSync(join(this.root, oldAsset.relativePath));
      }
    }
    this.assets = assets;
    return [...assets.values()];
  }

  private gatherAssets(inputPaths: OutputPaths<TreeNames>): Asset[] {
    // first gather all the assets out of addons
    let assets: Asset[] = [];
    for (let pkg of this.adapter.allActiveAddons) {
      if (pkg.meta['public-assets']) {
        for (let [filename, appRelativeURL] of Object.entries(pkg.meta['public-assets'] || {})) {
          let sourcePath = resolvePath(pkg.root, filename);
          let stats = statSync(sourcePath);
          assets.push({
            kind: 'on-disk',
            sourcePath,
            relativePath: appRelativeURL,
            mtime: stats.mtimeMs,
            size: stats.size,
          });
        }
      }
    }

    if (this.activeFastboot) {
      const source = `
      (function(){
        var key = '_embroider_macros_runtime_config';
        if (!window[key]){ window[key] = [];}
        window[key].push(function(m) {
          m.setGlobalConfig('fastboot', Object.assign({}, m.getGlobalConfig().fastboot, { isRunning: true }));
        });
      }())`;
      assets.push({
        kind: 'in-memory',
        source,
        relativePath: 'assets/embroider_macros_fastboot_init.js',
      });
    }

    // and finally tack on the ones from our app itself
    return assets.concat(this.adapter.assets(inputPaths));
  }

  async build(inputPaths: OutputPaths<TreeNames>) {
    if (this.adapter.env !== 'production') {
      this.macrosConfig.enablePackageDevelopment(this.root);
      this.macrosConfig.enableRuntimeMode();
    }
    for (let pkgRoot of this.adapter.developingAddons()) {
      this.macrosConfig.enablePackageDevelopment(pkgRoot);
    }

    // on the first build, we lock down the macros config. on subsequent builds,
    // this doesn't do anything anyway because it's idempotent.
    this.macrosConfig.finalize();

    let appFiles = this.updateAppJS(inputPaths);
    let emberENV = this.adapter.emberENV();
    let assets = this.gatherAssets(inputPaths);

    let finalAssets = await this.updateAssets(assets, appFiles, emberENV);
    let templateCompiler = this.templateCompiler(emberENV);
    let babelConfig = this.babelConfig(templateCompiler, appFiles);
    this.addBabelConfig(babelConfig);

    let assetPaths = assets.map(asset => asset.relativePath);

    if (this.activeFastboot) {
      // when using fastboot, our own package.json needs to be in the output so fastboot can read it.
      assetPaths.push('package.json');
    }

    for (let asset of finalAssets) {
      // our concatenated assets all have map files that ride along. Here we're
      // telling the final stage packager to be sure and serve the map files
      // too.
      if (asset.kind === 'concatenated-asset') {
        assetPaths.push(asset.sourcemapPath);
      }
    }

    let meta: AppMeta = {
      type: 'app',
      version: 2,
      assets: assetPaths,
      babel: {
        filename: '_babel_config_.js',
        isParallelSafe: babelConfig.isParallelSafe,
        majorVersion: this.adapter.babelMajorVersion(),
        fileFilter: '_babel_filter_.js',
      },
      'resolvable-extensions': this.adapter.adjustImportsOptions().resolvableExtensions,
      'root-url': this.adapter.rootURL(),
    };

    if (!this.adapter.strictV2Format()) {
      meta['auto-upgraded'] = true;
    }

    let pkg = this.combinePackageJSON(meta);
    writeFileSync(join(this.root, 'package.json'), JSON.stringify(pkg, null, 2), 'utf8');
  }

  private combinePackageJSON(meta: AppMeta): object {
    let pkgLayers: any[] = [this.app.packageJSON];
    let fastbootConfig = this.fastbootConfig;
    if (fastbootConfig) {
      // fastboot-specific package.json output is allowed to add to our original package.json
      pkgLayers.push(fastbootConfig.packageJSON);
    }
    // but our own new v2 app metadata takes precedence over both
    pkgLayers.push({ keywords: ['ember-addon'], 'ember-addon': meta });
    return combinePackageJSON(...pkgLayers);
  }

  private templateCompiler(config: EmberENV): NodeTemplateCompilerParams {
    let plugins = this.adapter.htmlbarsPlugins();
    if (!plugins.ast) {
      plugins.ast = [];
    }
    let { plugins: macroPlugins, setConfig } = MacrosConfig.astPlugins();
    setConfig(this.macrosConfig);
    for (let macroPlugin of macroPlugins) {
      plugins.ast.push(macroPlugin);
    }

    const compilerPath = resolve.sync(this.adapter.templateCompilerPath(), { basedir: this.root });
    const compilerChecksum = getEmberExports(compilerPath).cacheKey;

    return {
      plugins,
      compilerPath,
      compilerChecksum,
      resolver: this.adapter.templateResolver(),
      EmberENV: config,
    };
  }

  @Memoize()
  private get portableHints(): PortableHint[] {
    return this.options.pluginHints.map(hint => {
      let cursor = join(this.app.root, 'package.json');
      for (let i = 0; i < hint.resolve.length; i++) {
        let target = hint.resolve[i];
        if (i < hint.resolve.length - 1) {
          target = join(target, 'package.json');
        }
        cursor = resolve.sync(target, { basedir: dirname(cursor) });
      }

      return {
        requireFile: cursor,
        useMethod: hint.useMethod,
        packageVersion: maybeNodeModuleVersion(cursor),
      };
    });
  }

  private addBabelConfig(pconfig: { config: TransformOptions; isParallelSafe: boolean }) {
    if (!pconfig.isParallelSafe) {
      warn('Your build is slower because some babel plugins are non-serializable');
    }
    writeFileSync(
      join(this.root, '_babel_config_.js'),
      `module.exports = ${JSON.stringify(pconfig.config, null, 2)}`,
      'utf8'
    );
    writeFileSync(
      join(this.root, '_babel_filter_.js'),
      babelFilterTemplate({ skipBabel: this.options.skipBabel, appRoot: this.root }),
      'utf8'
    );
  }

  private shouldSplitRoute(routeName: string) {
    return (
      !this.options.splitAtRoutes ||
      this.options.splitAtRoutes.find(pattern => {
        if (typeof pattern === 'string') {
          return pattern === routeName;
        } else {
          return pattern.test(routeName);
        }
      })
    );
  }

  private splitRoute(
    routeName: string,
    files: RouteFiles,
    addToParent: (routeName: string, filename: string) => void,
    addLazyBundle: (routeNames: string[], files: string[]) => void
  ) {
    let shouldSplit = routeName && this.shouldSplitRoute(routeName);
    let ownFiles = [];
    let ownNames = new Set() as Set<string>;

    if (files.template) {
      if (shouldSplit) {
        ownFiles.push(files.template);
        ownNames.add(routeName);
      } else {
        addToParent(routeName, files.template);
      }
    }

    if (files.controller) {
      if (shouldSplit) {
        ownFiles.push(files.controller);
        ownNames.add(routeName);
      } else {
        addToParent(routeName, files.controller);
      }
    }

    if (files.route) {
      if (shouldSplit) {
        ownFiles.push(files.route);
        ownNames.add(routeName);
      } else {
        addToParent(routeName, files.route);
      }
    }

    for (let [childName, childFiles] of files.children) {
      this.splitRoute(
        `${routeName}.${childName}`,
        childFiles,

        (childRouteName: string, childFile: string) => {
          // this is our child calling "addToParent"
          if (shouldSplit) {
            ownFiles.push(childFile);
            ownNames.add(childRouteName);
          } else {
            addToParent(childRouteName, childFile);
          }
        },
        (routeNames: string[], files: string[]) => {
          addLazyBundle(routeNames, files);
        }
      );
    }

    if (ownFiles.length > 0) {
      addLazyBundle([...ownNames], ownFiles);
    }
  }

  private topAppJSAsset(engines: Engine[], prepared: Map<string, InternalAsset>): InternalAsset {
    let [app, ...childEngines] = engines;
    let relativePath = `assets/${this.app.name}.js`;
    return this.appJSAsset(relativePath, app, childEngines, prepared, {
      autoRun: this.adapter.autoRun(),
      appBoot: !this.adapter.autoRun() ? this.adapter.appBoot() : '',
      mainModule: explicitRelative(dirname(relativePath), this.adapter.mainModule()),
      appConfig: this.adapter.mainModuleConfig(),
    });
  }

  @Memoize()
  private get staticAppPathsPattern(): RegExp | undefined {
    if (this.options.staticAppPaths.length > 0) {
      return new RegExp(
        '^(?:' + this.options.staticAppPaths.map(staticAppPath => escapeRegExp(staticAppPath)).join('|') + ')(?:$|/)'
      );
    }
  }

  private requiredOtherFiles(appFiles: AppFiles): readonly string[] {
    let pattern = this.staticAppPathsPattern;
    if (pattern) {
      return appFiles.otherAppFiles.filter(f => {
        return !pattern!.test(f);
      });
    } else {
      return appFiles.otherAppFiles;
    }
  }

  private appJSAsset(
    relativePath: string,
    engine: Engine,
    childEngines: Engine[],
    prepared: Map<string, InternalAsset>,
    entryParams?: Partial<Parameters<typeof entryTemplate>[0]>
  ): InternalAsset {
    let { appFiles } = engine;
    let cached = prepared.get(relativePath);
    if (cached) {
      return cached;
    }

    let eagerModules = [];

    let requiredAppFiles = [this.requiredOtherFiles(appFiles)];
    if (!this.options.staticComponents) {
      requiredAppFiles.push(appFiles.components);
    }
    if (!this.options.staticHelpers) {
      requiredAppFiles.push(appFiles.helpers);
    }
    if (!this.options.staticModifiers) {
      requiredAppFiles.push(appFiles.modifiers);
    }

    let styles = [];
    // only import styles from engines with a parent (this excludeds the parent application) as their styles
    // will be inserted via a direct <link> tag.
    if (engine.parent && engine.package.isLazyEngine()) {
      let implicitStyles = this.impliedAssets('implicit-styles', engine);
      for (let style of implicitStyles) {
        styles.push({
          path: explicitRelative('assets/_engine_', style.relativePath),
        });
      }

      let engineMeta = engine.package.meta as AddonMeta;
      if (engineMeta && engineMeta['implicit-styles']) {
        for (let style of engineMeta['implicit-styles']) {
          styles.push({
            path: explicitRelative(dirname(relativePath), join(engine.appRelativePath, style)),
          });
        }
      }
    }

    let lazyEngines: { names: string[]; path: string }[] = [];
    for (let childEngine of childEngines) {
      let asset = this.appJSAsset(
        `assets/_engine_/${encodeURIComponent(childEngine.package.name)}.js`,
        childEngine,
        [],
        prepared
      );
      if (childEngine.package.isLazyEngine()) {
        lazyEngines.push({
          names: [childEngine.package.name],
          path: explicitRelative(dirname(relativePath), asset.relativePath),
        });
      } else {
        eagerModules.push(explicitRelative(dirname(relativePath), asset.relativePath));
      }
    }
    let lazyRoutes: { names: string[]; path: string }[] = [];
    for (let [routeName, routeFiles] of appFiles.routeFiles.children) {
      this.splitRoute(
        routeName,
        routeFiles,
        (_: string, filename: string) => {
          requiredAppFiles.push([filename]);
        },
        (routeNames: string[], files: string[]) => {
          let routeEntrypoint = `assets/_route_/${encodeURIComponent(routeNames[0])}.js`;
          if (!prepared.has(routeEntrypoint)) {
            prepared.set(routeEntrypoint, this.routeEntrypoint(engine, routeEntrypoint, files));
          }
          lazyRoutes.push({
            names: routeNames,
            path: this.importPaths(engine, routeEntrypoint, relativePath).buildtime,
          });
        }
      );
    }

    let [fastboot, nonFastboot] = partition(excludeDotFiles(flatten(requiredAppFiles)), file =>
      appFiles.isFastbootOnly.get(file)
    );
    let amdModules = nonFastboot.map(file => this.importPaths(engine, file, relativePath));
    let fastbootOnlyAmdModules = fastboot.map(file => this.importPaths(engine, file, relativePath));

    // this is a backward-compatibility feature: addons can force inclusion of
    // modules.
    this.gatherImplicitModules('implicit-modules', relativePath, engine, amdModules);

    let params = { amdModules, fastbootOnlyAmdModules, lazyRoutes, lazyEngines, eagerModules, styles };
    if (entryParams) {
      Object.assign(params, entryParams);
    }

    let source = entryTemplate(params);

    let asset: InternalAsset = {
      kind: 'in-memory',
      source,
      relativePath,
    };
    prepared.set(relativePath, asset);
    return asset;
  }

  @Memoize()
  private get modulePrefix() {
    return this.adapter.modulePrefix();
  }

  private importPaths(engine: Engine, engineRelativePath: string, fromFile: string) {
    let appRelativePath = join(engine.appRelativePath, engineRelativePath);
    let noHBS = engineRelativePath.replace(this.resolvableExtensionsPattern, '').replace(/\.hbs$/, '');
    return {
      runtime: `${engine.modulePrefix}/${noHBS}`,
      buildtime: explicitRelative(dirname(fromFile), appRelativePath),
    };
  }

  private routeEntrypoint(engine: Engine, relativePath: string, files: string[]) {
    let [fastboot, nonFastboot] = partition(files, file => engine.appFiles.isFastbootOnly.get(file));

    let asset: InternalAsset = {
      kind: 'in-memory',
      source: routeEntryTemplate({
        files: nonFastboot.map(f => this.importPaths(engine, f, relativePath)),
        fastbootOnlyFiles: fastboot.map(f => this.importPaths(engine, f, relativePath)),
      }),
      relativePath,
    };
    return asset;
  }

  private testJSEntrypoint(engines: Engine[], prepared: Map<string, InternalAsset>): InternalAsset {
    let asset = prepared.get(`assets/test.js`);
    if (asset) {
      return asset;
    }

    // We're only building tests from the first engine (the app). This is the
    // normal thing to do -- tests from engines don't automatically roll up into
    // the app.
    let engine = engines[0];

    const myName = 'assets/test.js';

    // tests necessarily also include the app. This is where we account for
    // that. The classic solution was to always include the app's separate
    // script tag in the tests HTML, but that isn't as easy for final stage
    // packagers to understand. It's better to express it here as a direct
    // module dependency.
    let eagerModules: string[] = [
      explicitRelative(dirname(myName), this.topAppJSAsset(engines, prepared).relativePath),
    ];

    let amdModules: { runtime: string; buildtime: string }[] = [];
    // this is a backward-compatibility feature: addons can force inclusion of
    // test support modules.
    this.gatherImplicitModules('implicit-test-modules', myName, engine, amdModules);

    let { appFiles } = engine;
    for (let relativePath of appFiles.tests) {
      amdModules.push(this.importPaths(engine, relativePath, myName));
    }

    let source = entryTemplate({
      amdModules,
      eagerModules,
      testSuffix: true,
    });

    asset = {
      kind: 'in-memory',
      source,
      relativePath: myName,
    };
    prepared.set(asset.relativePath, asset);
    return asset;
  }

  private gatherImplicitModules(
    section: 'implicit-modules' | 'implicit-test-modules',
    relativeTo: string,
    engine: Engine,
    lazyModules: { runtime: string; buildtime: string }[]
  ) {
    for (let addon of engine.addons) {
      let implicitModules = addon.meta[section];
      if (implicitModules) {
        let renamedModules = inverseRenamedModules(addon.meta, this.resolvableExtensionsPattern);
        for (let name of implicitModules) {
          let packageName = addon.name;

          if (addon.isV2Addon()) {
            let renamedMeta = addon.meta['renamed-packages'];
            if (renamedMeta) {
              Object.entries(renamedMeta).forEach(([key, value]) => {
                if (value === addon!.name) {
                  packageName = key;
                }
              });
            }
          }

          let runtime = join(packageName, name).replace(this.resolvableExtensionsPattern, '');
          let runtimeRenameLookup = runtime.split('\\').join('/');
          if (renamedModules && renamedModules[runtimeRenameLookup]) {
            runtime = renamedModules[runtimeRenameLookup];
          }
          runtime = runtime.split(sep).join('/');
          lazyModules.push({
            runtime,
            buildtime:
              this.options.implicitModulesStrategy === 'packageNames'
                ? join(packageName, name)
                : explicitRelative(dirname(join(this.root, relativeTo)), join(addon.root, name)),
          });
        }
      }
    }
  }
}

const entryTemplate = compile(`
import { importSync as i, macroCondition, getGlobalConfig } from '@embroider/macros';
let w = window;
let d = w.define;

{{#if styles}}
  if (macroCondition(!getGlobalConfig().fastboot?.isRunning)) {
    {{#each styles as |stylePath| ~}}
      i("{{js-string-escape stylePath.path}}");
    {{/each}}
  }
{{/if}}

{{#each amdModules as |amdModule| ~}}
  d("{{js-string-escape amdModule.runtime}}", function(){ return i("{{js-string-escape amdModule.buildtime}}");});
{{/each}}

{{#if fastbootOnlyAmdModules}}
  if (macroCondition(getGlobalConfig().fastboot?.isRunning)) {
    {{#each fastbootOnlyAmdModules as |amdModule| ~}}
      d("{{js-string-escape amdModule.runtime}}", function(){ return i("{{js-string-escape amdModule.buildtime}}");});
    {{/each}}
  }
{{/if}}

{{#each eagerModules as |eagerModule| ~}}
  i("{{js-string-escape eagerModule}}");
{{/each}}

{{#if lazyRoutes}}
w._embroiderRouteBundles_ = [
  {{#each lazyRoutes as |route|}}
  {
    names: {{{json-stringify route.names}}},
    load: function() {
      return import("{{js-string-escape route.path}}");
    }
  },
  {{/each}}
]
{{/if}}

{{#if lazyEngines}}
w._embroiderEngineBundles_ = [
  {{#each lazyEngines as |engine|}}
  {
    names: {{{json-stringify engine.names}}},
    load: function() {
      return import("{{js-string-escape engine.path}}");
    }
  },
  {{/each}}
]
{{/if}}

{{#if autoRun ~}}
if (!runningTests) {
  i("{{js-string-escape mainModule}}").default.create({{{json-stringify appConfig}}});
}
{{else  if appBoot ~}}
  {{{ appBoot }}}
{{/if}}

{{#if testSuffix ~}}
  {{!- TODO: both of these suffixes should get dynamically generated so they incorporate
       any content-for added by addons. -}}


  {{!- this is the traditional tests-suffix.js -}}
  i('../tests/test-helper');
  EmberENV.TESTS_FILE_LOADED = true;
{{/if}}
`) as (params: {
  amdModules: { runtime: string; buildtime: string }[];
  fastbootOnlyAmdModules?: { runtime: string; buildtime: string }[];
  eagerModules?: string[];
  autoRun?: boolean;
  appBoot?: string;
  mainModule?: string;
  appConfig?: unknown;
  testSuffix?: boolean;
  lazyRoutes?: { names: string[]; path: string }[];
  lazyEngines?: { names: string[]; path: string }[];
  styles?: { path: string }[];
}) => string;

const routeEntryTemplate = compile(`
import { importSync as i } from '@embroider/macros';
let d = window.define;
{{#each files as |amdModule| ~}}
d("{{js-string-escape amdModule.runtime}}", function(){ return i("{{js-string-escape amdModule.buildtime}}");});
{{/each}}
{{#if fastbootOnlyFiles}}
  import { macroCondition, getGlobalConfig } from '@embroider/macros';
  if (macroCondition(getGlobalConfig().fastboot?.isRunning)) {
    {{#each fastbootOnlyFiles as |amdModule| ~}}
    d("{{js-string-escape amdModule.runtime}}", function(){ return i("{{js-string-escape amdModule.buildtime}}");});
    {{/each}}
  }
{{/if}}
`) as (params: {
  files: { runtime: string; buildtime: string }[];
  fastbootOnlyFiles: { runtime: string; buildtime: string }[];
}) => string;

function stringOrBufferEqual(a: string | Buffer, b: string | Buffer): boolean {
  if (typeof a === 'string' && typeof b === 'string') {
    return a === b;
  }
  if (a instanceof Buffer && b instanceof Buffer) {
    return Buffer.compare(a, b) === 0;
  }
  return false;
}

const babelFilterTemplate = compile(`
const { babelFilter } = require(${JSON.stringify(require.resolve('./index.js'))});
module.exports = babelFilter({{{json-stringify skipBabel}}}, "{{{js-string-escape appRoot}}}");
`) as (params: { skipBabel: Options['skipBabel']; appRoot: string }) => string;

// meta['renamed-modules'] has mapping from classic filename to real filename.
// This takes that and converts it to the inverst mapping from real import path
// to classic import path.
function inverseRenamedModules(meta: AddonPackage['meta'], extensions: RegExp) {
  let renamed = meta['renamed-modules'];
  if (renamed) {
    let inverted = {} as { [name: string]: string };
    for (let [classic, real] of Object.entries(renamed)) {
      inverted[real.replace(extensions, '')] = classic.replace(extensions, '');
    }
    return inverted;
  }
}

function combinePackageJSON(...layers: object[]) {
  function custom(objValue: any, srcValue: any, key: string, _object: any, _source: any, stack: { size: number }) {
    if (key === 'keywords' && stack.size === 0) {
      if (Array.isArray(objValue)) {
        return objValue.concat(srcValue);
      }
    }
  }
  return mergeWith({}, ...layers, custom);
}<|MERGE_RESOLUTION|>--- conflicted
+++ resolved
@@ -384,43 +384,16 @@
     // https://github.com/webpack/webpack/issues/12154
     babel.plugins.push(require.resolve('./rename-require-plugin'));
 
-<<<<<<< HEAD
-    if (this.adapter.adjustImportsOptions().emberNeedsModulesPolyfill) {
-      // on older ember versions that need the modules-api-polyfill, we use our
-      // bespoke inline template compiler plugin.
-      babel.plugins.push([
-        join(__dirname, 'babel-plugin-inline-hbs-node.js'),
-        {
-          templateCompiler: templateCompilerParams,
-          stage: 3,
-        } as InlineBabelParams,
-      ]);
-    } else {
-      // on newer ember versions that don't need the modules-api-polyfill, we
-      // can compose with the newer babel-plugin-ember-template-compilation, and
-      // use a simpler plugin that only needs to handle inserting discovered
-      // dependencies.
-      babel.plugins.push([
-        join(__dirname, '../src/babel-plugin-inline-hbs-deps-node.js'),
-        { templateCompiler: templateCompilerParams },
-      ]);
-      let etcOptions: InlinePrecompileOptions = {
-        compilerPath: join(__dirname, '../src/babel-plugin-inline-hbs-deps-node.js'),
-      };
-      babel.plugins.push([require.resolve('babel-plugin-ember-template-compilation'), etcOptions]);
-    }
-=======
     babel.plugins.push([
       join(__dirname, '../src/babel-plugin-inline-hbs-deps-node.js'),
       { templateCompiler: templateCompilerParams },
     ]);
-    babel.plugins.push([
-      require.resolve('babel-plugin-ember-template-compilation'),
-      {
-        precompilerPath: join(__dirname, '../src/babel-plugin-inline-hbs-deps-node.js'),
-      } as InlinePrecompileOptions,
-    ]);
->>>>>>> cf998de8
+
+    let etcOptions: InlinePrecompileOptions = {
+      precompilerPath: join(__dirname, '../src/babel-plugin-inline-hbs-deps-node.js'),
+    };
+
+    babel.plugins.push([require.resolve('babel-plugin-ember-template-compilation'), etcOptions]);
 
     // this is @embroider/macros configured for full stage3 resolution
     babel.plugins.push(...this.macrosConfig.babelPluginConfig());
