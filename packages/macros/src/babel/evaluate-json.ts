import { NodePath } from '@babel/traverse';
import {
  Identifier,
  ObjectExpression,
  identifier,
  MemberExpression,
  Expression,
  File,
  ExpressionStatement,
  CallExpression,
} from '@babel/types';
import { parse } from '@babel/core';

type OpValue = string | boolean | number;

const binops: { [operator: string]: any } = {
  '||': function(a: OpValue, b: OpValue) {
    return a || b;
  },
  '&&': function(a: OpValue, b: OpValue) {
    return a && b;
  },
  '|': function(a: any, b: any) {
    return a | b;
  },
  '^': function(a: any, b: any) {
    return a ^ b;
  },
  '&': function(a: any, b: any) {
    return a & b;
  },
  '==': function(a: OpValue, b: OpValue) {
    // eslint-disable-next-line eqeqeq
    return a == b;
  },
  '!=': function(a: OpValue, b: OpValue) {
    // eslint-disable-next-line eqeqeq
    return a != b;
  },
  '===': function(a: OpValue, b: OpValue) {
    return a === b;
  },
  '!==': function(a: OpValue, b: OpValue) {
    return a !== b;
  },
  '<': function(a: OpValue, b: OpValue) {
    return a < b;
  },
  '>': function(a: OpValue, b: OpValue) {
    return a > b;
  },
  '<=': function(a: OpValue, b: OpValue) {
    return a <= b;
  },
  '>=': function(a: OpValue, b: OpValue) {
    return a >= b;
  },
  '<<': function(a: any, b: any) {
    return a << b;
  },
  '>>': function(a: any, b: any) {
    return a >> b;
  },
  '>>>': function(a: any, b: any) {
    return a >>> b;
  },
  '+': function(a: any, b: any) {
    return a + b;
  },
  '-': function(a: any, b: any) {
    return a - b;
  },
  '*': function(a: any, b: any) {
    return a * b;
  },
  '/': function(a: any, b: any) {
    return a / b;
  },
  '%': function(a: any, b: any) {
    return a % b;
  },
  '??': function(a: any, b: any) {
    if (a === null || a === undefined) {
      return b;
    }
    return a;
  },
};

const unops: { [operator: string]: any } = {
  '-': function(a: OpValue) {
    return -a;
  },
  '+': function(a: OpValue) {
    return +a;
  },
  '~': function(a: OpValue) {
    return ~a;
  },
  '!': function(a: OpValue) {
    return !a;
  },
  void: function() {
    return undefined;
  },
};

export interface ConfidentResult {
  confident: true;
  value: any;
}

export interface UnknownResult {
  confident: false;
}

export type EvaluateResult = ConfidentResult | UnknownResult;

// this is needed to make our strict types work when inter-operating with
// babel's own built-in evaluator
function isConfidentResult(result: { confident: boolean; value: any }): result is ConfidentResult {
  return result.confident;
}

function evaluateMember(
  path: NodePath<MemberExpression>,
  context: { [localVar: string]: any },
  knownPaths: Map<NodePath, EvaluateResult>
): unknown[] {
  const object = evaluate(path.get('object'), context, knownPaths);
  let property = path.get('property') as any;
  if (path.get('computed')) {
    let result = evaluate(property, context, knownPaths);
    return [object.value, object.value[result.value]];
  } else {
    return [object.value, object.value[property.name || property.value]];
  }
}

function evaluateKey(
  path: NodePath,
  context: { [localVar: string]: any },
  knownPaths: Map<NodePath, EvaluateResult>
): EvaluateResult {
  let first = evaluate(path, context, knownPaths);
  if (first.confident) {
    return first;
  }
  if (path.isIdentifier()) {
    return { confident: true, value: path.node.name };
  }
  return { confident: false };
}

export default function evaluate(
  path: NodePath,
  context: { [localVar: string]: any } = {},
  knownPaths: Map<NodePath, EvaluateResult> = new Map()
): EvaluateResult {
  let known = knownPaths.get(path);
  if (known) {
    return known;
  }
  let builtIn = path.evaluate();
  if (isConfidentResult(builtIn)) {
    return builtIn;
  }

  if (path.isMemberExpression()) {
    let propertyPath = assertNotArray(path.get('property'));
    let property = evaluateKey(propertyPath, context, knownPaths);
    knownPaths.set(propertyPath, property);
    if (property.confident) {
      let objectPath = path.get('object');
      let object = evaluate(objectPath, context, knownPaths);
      knownPaths.set(objectPath, object);
      if (object.confident) {
        let confidentObject = object;
        let confidentProperty = property;
        return {
          confident: true,
          get value() {
            return confidentObject.value[confidentProperty.value];
          },
        };
      }
    }
  }

  if (path.isStringLiteral()) {
    return { confident: true, value: path.node.value };
  }

  if (path.isNumericLiteral()) {
    return { confident: true, value: path.node.value };
  }

  if (path.isBooleanLiteral()) {
    return { confident: true, value: path.node.value };
  }

  if (path.isNullLiteral()) {
    return { confident: true, value: null };
  }

  if (path.isObjectExpression()) {
    let props = assertArray(path.get('properties')).map(p => {
      let key = assertNotArray(p.get('key'));
      let keyEvalValue = evaluateKey(key, context, knownPaths);
      knownPaths.set(key, keyEvalValue);
      let value = assertNotArray(p.get('value'));
      let valueEvalValue = evaluate(value, context, knownPaths);
      knownPaths.set(value, valueEvalValue);
      return [keyEvalValue, valueEvalValue];
    });
    for (let [k, v] of props) {
      if (!k.confident || !v.confident) {
        return { confident: false };
      }
    }
    let confidentProps = props as ConfidentResult[][];
    return {
      confident: true,
      get value() {
        let result: any = {};
        for (let [k, v] of confidentProps) {
          result[k.value] = v.value;
        }
        return result;
      },
    };
  }

  if (path.isArrayExpression()) {
    let elements = path.get('elements').map(element => {
      return evaluate(element as NodePath, context, knownPaths);
    });
    if (elements.every(element => element.confident)) {
      let confidentElements = elements as ConfidentResult[];
      return {
        confident: true,
        get value() {
          return confidentElements.map(element => element.value);
        },
      };
    }
  }

  if (path.isAssignmentExpression()) {
    let leftPath = path.get('left');
    let leftNode = leftPath.node as Identifier;
    let rightPath = path.get('right');
    let rightNode = rightPath.node as Identifier;
    let rightEvalValue = evaluate(rightPath, context, knownPaths);
    if (rightEvalValue.confident) {
      let value = context[rightNode.name] || rightEvalValue.value;
      context[leftNode.name] = value;
      knownPaths.set(rightPath, rightEvalValue);
      knownPaths.set(leftPath, { confident: true, value });
      return { confident: true, value };
    }
  }

  // This handles the presence of our runtime-mode getConfig functions. We want
  // to designate them as { confident: true }, because it's important that we
  // give feedback even in runtime-mode if the developer is trying to pass
  // non-static arguments somewhere they're not supposed to. But we don't
  // actually want to calculate their value here because that has been deferred
  // to runtime. That's why we've made `value` lazy. It lets us check the
  // confidence without actually forcing the value.
  if (path.isCallExpression()) {
    let caller, fn, assign;
    let callee = path.get('callee');
    if (callee.isMemberExpression()) {
      let prop = assertNotArray(callee.get('property'));
      if (prop.isIdentifier() && prop.node.name === '_runtimeGet') {
        let obj = callee.get('object');
        if (
          obj.isIdentifier() &&
          (obj.referencesImport('@embroider/macros', 'getConfig') ||
            obj.referencesImport('@embroider/macros', 'getOwnConfig'))
        ) {
          return {
            confident: true,
            get value() {
              throw new Error(`bug in @embroider/macros: didn't expect to need to evaluate this value`);
            },
          };
        }
      } else {
        assign = evaluateMember(callee, context, knownPaths);
        caller = assign[0];
        fn = assign[1];
      }
    } else {
      assign = evaluate(callee, context, knownPaths);
      fn = assign.value;
    }

    if (typeof fn !== 'function') {
      return { confident: false };
    }
    let confident = true;
    let args = [];
    for (const argument of path.get('arguments')) {
      let result = evaluate(argument as NodePath, context, knownPaths);
      if (!result.confident) {
        confident = false;
        break;
      }
      args.push(result.value);
    }

    return {
      confident,
      value: confident ? fn.apply(caller, args) : undefined,
    };
  }

  if (path.node.type === 'OptionalMemberExpression') {
    let property = path.get('property') as NodePath;
    let nodeName;
    if (path.node.computed) {
      let evalProperty = evaluate(property, context, knownPaths);
      if (evalProperty.confident) {
        nodeName = evalProperty.value;
      }
    } else {
      if (property.isIdentifier()) {
        nodeName = property.node.name;
      }
    }
    let object = path.get('object') as NodePath;
    let knownValue = knownPaths.get(object);
    let value = knownValue && knownValue.value ? knownValue.value[nodeName] : undefined;
    knownPaths.set(property, { confident: true, value });
    return { confident: true, value };
  }

  if (path.isLogicalExpression() || path.isBinaryExpression()) {
    let operator = path.node.operator as string;
    if (binops[operator]) {
      let leftOperand = evaluate(path.get('left') as NodePath<Expression>, context, knownPaths);
      if (leftOperand.confident) {
        let rightOperand = evaluate(path.get('right') as NodePath<Expression>, context, knownPaths);
        if (leftOperand.confident && rightOperand.confident) {
          let value = binops[operator](leftOperand.value, rightOperand.value);
          knownPaths.set(path, { confident: true, value });
          return { confident: true, value };
        }
      }
    }
<<<<<<< HEAD
=======
    return { confident: false };
>>>>>>> 0fa9f9ab
  }

  if (path.isConditionalExpression()) {
    let test = evaluate(path.get('test'), context, knownPaths);
    if (test.confident) {
      let result = test.value
        ? evaluate(path.get('consequent'), context, knownPaths)
        : evaluate(path.get('alternate'), context, knownPaths);
      if (result.confident) {
        knownPaths.set(path, result);
        return result;
      }
    }
  }

  if (path.isUnaryExpression()) {
    let operator = path.node.operator as string;
    if (unops[operator]) {
      let operand = evaluate(path.get('argument') as NodePath<Expression>, context, knownPaths);
      if (operand.confident) {
        let value = unops[operator](operand.value);
        knownPaths.set(path, { confident: true, value });
        return { confident: true, value };
      }
    }
<<<<<<< HEAD
=======
    return { confident: false };
>>>>>>> 0fa9f9ab
  }

  if (path.isIdentifier()) {
    if (!context.hasOwnProperty(path.node.name)) {
      return { confident: false };
    }
    return { confident: true, value: context[path.node.name] };
  }

  return { confident: false };
}

// these are here because the type definitions we're using don't seem to know
// exactly which NodePath properties are arrays and which aren't.

export function assertNotArray<T>(input: T | T[]): T {
  if (Array.isArray(input)) {
    throw new Error(`bug: not supposed to be an array`);
  }
  return input;
}

export function assertArray<T>(input: T | T[]): T[] {
  if (!Array.isArray(input)) {
    throw new Error(`bug: supposed to be an array`);
  }
  return input;
}

export function buildLiterals(value: unknown | undefined): Identifier | ObjectExpression {
  if (typeof value === 'undefined') {
    return identifier('undefined');
  }
  let ast = parse(`a(${JSON.stringify(value)})`, {}) as File;
  let statement = ast.program.body[0] as ExpressionStatement;
  let expression = statement.expression as CallExpression;
  return expression.arguments[0] as ObjectExpression;
}<|MERGE_RESOLUTION|>--- conflicted
+++ resolved
@@ -350,10 +350,7 @@
         }
       }
     }
-<<<<<<< HEAD
-=======
     return { confident: false };
->>>>>>> 0fa9f9ab
   }
 
   if (path.isConditionalExpression()) {
@@ -379,10 +376,7 @@
         return { confident: true, value };
       }
     }
-<<<<<<< HEAD
-=======
     return { confident: false };
->>>>>>> 0fa9f9ab
   }
 
   if (path.isIdentifier()) {
