{
  "name": "@embroider/macros",
  "version": "1.9.0",
  "private": false,
  "description": "Standardized build-time macros for ember apps.",
  "keywords": [
    "ember-addon"
  ],
  "repository": {
    "type": "git",
    "url": "https://github.com/embroider-build/embroider.git",
    "directory": "packages/macros"
  },
  "license": "MIT",
  "author": "Edward Faulkner",
  "main": "src/index.js",
  "files": [
    "src/**/*.js",
    "src/**/*.d.ts",
    "src/**/*.js.map"
  ],
  "scripts": {
    "prepare": "tsc",
    "test": "jest"
  },
  "dependencies": {
    "@embroider/shared-internals": "1.8.3",
    "assert-never": "^1.2.1",
    "babel-import-util": "^1.1.0",
    "ember-cli-babel": "^7.26.6",
    "find-up": "^5.0.0",
    "lodash": "^4.17.21",
    "resolve": "^1.20.0",
    "semver": "^7.3.2"
  },
  "devDependencies": {
    "@babel/core": "^7.14.5",
    "@babel/traverse": "^7.14.5",
    "@embroider/core": "1.9.0",
    "@embroider/test-support": "0.36.0",
    "@types/babel__core": "^7.1.14",
    "@types/babel__generator": "^7.6.2",
    "@types/babel__template": "^7.4.0",
    "@types/node": "^15.12.2",
    "@types/resolve": "^1.20.0",
    "@types/semver": "^7.3.6",
<<<<<<< HEAD
    "scenario-tester": "^2.0.1",
=======
    "code-equality-assertions": "^0.7.0",
>>>>>>> bae39b78
    "typescript": "*"
  },
  "engines": {
    "node": "12.* || 14.* || >= 16"
  },
  "ember-addon": {
    "main": "src/ember-addon-main.js"
  },
  "volta": {
    "extends": "../../package.json"
  }
}<|MERGE_RESOLUTION|>--- conflicted
+++ resolved
@@ -44,11 +44,8 @@
     "@types/node": "^15.12.2",
     "@types/resolve": "^1.20.0",
     "@types/semver": "^7.3.6",
-<<<<<<< HEAD
     "scenario-tester": "^2.0.1",
-=======
     "code-equality-assertions": "^0.7.0",
->>>>>>> bae39b78
     "typescript": "*"
   },
   "engines": {
