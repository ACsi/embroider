--- conflicted
+++ resolved
@@ -34,12 +34,7 @@
   "devDependencies": {
     "@babel/core": "^7.14.5",
     "@babel/traverse": "^7.14.5",
-<<<<<<< HEAD
-    "@embroider/core": "0.42.3",
-=======
-    "@babel/types": "^7.12.1",
     "@embroider/core": "0.43.1",
->>>>>>> 95fab94e
     "@embroider/test-support": "0.36.0",
     "@types/babel__core": "^7.1.14",
     "@types/babel__generator": "^7.6.2",
