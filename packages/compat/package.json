--- conflicted
+++ resolved
@@ -29,14 +29,8 @@
     "@babel/plugin-syntax-dynamic-import": "^7.8.3",
     "@babel/preset-env": "^7.14.5",
     "@babel/traverse": "^7.14.5",
-<<<<<<< HEAD
-    "@embroider/macros": "0.43.1",
-    "@embroider/shared-internals": "0.43.1",
-=======
-    "@babel/types": "^7.14.5",
     "@embroider/macros": "0.43.2",
     "@embroider/shared-internals": "0.43.2",
->>>>>>> ed059fda
     "@types/babel__code-frame": "^7.0.2",
     "@types/yargs": "^17.0.0",
     "assert-never": "^1.1.0",
